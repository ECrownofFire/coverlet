--- conflicted
+++ resolved
@@ -70,26 +70,17 @@
                 {
                     try
                     {
-<<<<<<< HEAD
                         memoryMap = MemoryMappedFile.OpenExisting(HitsMemoryMapName);
                     }
                     catch (PlatformNotSupportedException)
                     {
                         memoryMap = MemoryMappedFile.CreateFromFile(HitsFilePath, FileMode.Open, null, (HitsArray.Length + HitsResultHeaderSize) * sizeof(int));
-=======
-                        bw.Write(hitsArray.Length);
-                        foreach (int hitCount in hitsArray)
-                        {
-                            bw.Write(hitCount);
-                        }
->>>>>>> 63dff090
                     }
 
                     // Tally hit counts from all threads in memory mapped area
                     var accessor = memoryMap.CreateViewAccessor();
                     using (var buffer = accessor.SafeMemoryMappedViewHandle)
                     {
-<<<<<<< HEAD
                         unsafe
                         {
                             byte* pointer = null;
@@ -103,10 +94,12 @@
                                 // the shared data.
                                 Interlocked.Increment(ref *(intPointer + HitsResultUnloadStarted));
 
-                                for (var i = 0; i < HitsArray.Length; i++)
+                                for (var i = 0; i < hitsArray.Length; i++)
                                 {
-                                    var count = HitsArray[i];
+                                    var count = hitsArray[i];
 
+                                    // By only modifying the memory map pages where there have been hits
+                                    // unnecessary allocation of all-zero pages is avoided.
                                     if (count > 0)
                                     {
                                         var hitLocationArrayOffset = intPointer + i + HitsResultHeaderSize;
@@ -129,36 +122,10 @@
                 }
                 finally
                 {
-                    // Avoid double counting if unloaded multiple times (if that can happen?)
-                    HitsArray = new int[HitsArray.Length];
-                    
                     mutex.ReleaseMutex();
                     memoryMap?.Dispose();
                 }
-=======
-                        int hitsLength = br.ReadInt32();
-                        if (hitsLength != hitsArray.Length)
-                        {
-                            throw new InvalidOperationException(
-                                $"{HitsFilePath} has {hitsLength} entries but on memory {nameof(HitsArray)} has {hitsArray.Length}");
-                        }
-
-                        for (int i = 0; i < hitsLength; ++i)
-                        {
-                            int oldHitCount = br.ReadInt32();
-                            bw.Seek(-sizeof(int), SeekOrigin.Current);
-                            bw.Write(hitsArray[i] + oldHitCount);
-                        }
-                    }
-                }
-
-                // On purpose this is not under a try-finally: it is better to have an exception if there was any error writing the hits file
-                // this case is relevant when instrumenting corelib since multiple processes can be running against the same instrumented dll.
-                mutex.ReleaseMutex();
->>>>>>> 63dff090
             }
-
-            s_isTracking = false;
         }
     }
 }