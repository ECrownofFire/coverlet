--- conflicted
+++ resolved
@@ -28,11 +28,7 @@
             get { return _identifier; }
         }
 
-<<<<<<< HEAD
-        public Coverage(string module, string[] excludeFilters, string[] includeFilters, string[] includeDirectories, string[] excludedSourceFiles, string mergeWith)
-=======
-        public Coverage(string module, string[] excludeFilters, string[] includeFilters, string[] excludedSourceFiles, string mergeWith, string[] excludeAttributes)
->>>>>>> 1a28fcd1
+        public Coverage(string module, string[] excludeFilters, string[] includeFilters, string[] includeDirectories, string[] excludedSourceFiles, string mergeWith, string[] excludeAttributes)
         {
             _module = module;
             _excludeFilters = excludeFilters;
