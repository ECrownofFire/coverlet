--- conflicted
+++ resolved
@@ -9,10 +9,7 @@
     <MergeWith Condition="$(MergeWith) == ''"></MergeWith>
     <Threshold Condition="$(Threshold) == ''">0</Threshold>
     <ThresholdType Condition="$(ThresholdType) == ''">line,branch,method</ThresholdType>
-<<<<<<< HEAD
     <IncludeDirectory Condition="$(IncludeDirectory) == ''"></IncludeDirectory>
-=======
     <ExcludeByAttribute Condition="$(ExcludeByAttribute) == ''"></ExcludeByAttribute>
->>>>>>> 1a28fcd1
   </PropertyGroup>
 </Project>