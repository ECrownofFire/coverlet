using System;
using System.IO;

using Xunit;
using Moq;

using Coverlet.Core;
using System.Collections.Generic;

namespace Coverlet.Core.Tests
{
    public class CoverageTests
    {
        [Fact]
        public void TestCoverage()
        {
            string module = GetType().Assembly.Location;
            string pdb = Path.Combine(Path.GetDirectoryName(module), Path.GetFileNameWithoutExtension(module) + ".pdb");

            var directory = Directory.CreateDirectory(Path.Combine(Path.GetTempPath(), Guid.NewGuid().ToString()));

            File.Copy(module, Path.Combine(directory.FullName, Path.GetFileName(module)), true);
            File.Copy(pdb, Path.Combine(directory.FullName, Path.GetFileName(pdb)), true);

            // TODO: Find a way to mimick hits

            // Since Coverage only instruments dependancies, we need a fake module here
            var testModule = Path.Combine(directory.FullName, "test.module.dll");

<<<<<<< HEAD
            var coverage = new Coverage(testModule, Array.Empty<string>(), Array.Empty<string>(), Array.Empty<string>(), Array.Empty<string>(), string.Empty);
=======
            var coverage = new Coverage(testModule, Array.Empty<string>(), Array.Empty<string>(), Array.Empty<string>(), string.Empty, Array.Empty<string>());
>>>>>>> 1a28fcd1
            coverage.PrepareModules();

            var result = coverage.GetCoverageResult();

            Assert.NotEmpty(result.Modules);

            directory.Delete(true);
        }
    }
}<|MERGE_RESOLUTION|>--- conflicted
+++ resolved
@@ -27,11 +27,7 @@
             // Since Coverage only instruments dependancies, we need a fake module here
             var testModule = Path.Combine(directory.FullName, "test.module.dll");
 
-<<<<<<< HEAD
-            var coverage = new Coverage(testModule, Array.Empty<string>(), Array.Empty<string>(), Array.Empty<string>(), Array.Empty<string>(), string.Empty);
-=======
-            var coverage = new Coverage(testModule, Array.Empty<string>(), Array.Empty<string>(), Array.Empty<string>(), string.Empty, Array.Empty<string>());
->>>>>>> 1a28fcd1
+            var coverage = new Coverage(testModule, Array.Empty<string>(), Array.Empty<string>(), Array.Empty<string>(), Array.Empty<string>(), string.Empty, Array.Empty<string>());
             coverage.PrepareModules();
 
             var result = coverage.GetCoverageResult();
